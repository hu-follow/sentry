--- conflicted
+++ resolved
@@ -29,9 +29,8 @@
         self.fields['filters'].initial = enabled_tags
 
     def save(self):
-<<<<<<< HEAD
-        tags = self.cleaned_data.get('tags')
-        ProjectOption.objects.set_value(self.project, 'tags', tags)
+        filters = self.cleaned_data.get('filters')
+        ProjectOption.objects.set_value(self.project, 'tags', filters)
 
 
 class NewProjectForm(forms.ModelForm):
@@ -49,8 +48,4 @@
 
     class Meta:
         fields = ('name', 'slug', 'owner')
-        model = Project
-=======
-        filters = self.cleaned_data.get('filters')
-        ProjectOption.objects.set_value(self.project, 'tags', filters)
->>>>>>> 38ccefde
+        model = Project